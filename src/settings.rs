--- conflicted
+++ resolved
@@ -102,13 +102,6 @@
     pub log_level: u8,
     pub database: Database,
 
-<<<<<<< HEAD
-    pub battery: Option<Battery>,
-    pub dachs: Option<Dachs>,
-    pub meter: Option<Meter>,
-    pub solar: Option<Solar>,
-    pub weather: Option<Weather>,
-
 /*
     pub listen_address: String,
     pub port: u16,
@@ -118,10 +111,8 @@
     pub pins: Vec<i64>,
     pub pin_names: Vec<String>,
 */
-=======
     #[serde(rename = "source")]
     pub sources: Vec<Source>,
->>>>>>> 0a755cba
 }
 
 impl Settings {
@@ -131,12 +122,7 @@
         config.set_default("daemonize", false)?;
         config.set_default("pid_file", "/run/empowerd/pid")?;
         config.set_default("wrk_dir", "/")?;
-<<<<<<< HEAD
-        config.set_default("logfile", "/var/log/stromd.log")?;
-=======
-        config.set_default("one_shot", false)?;
         config.set_default("logfile", "/var/log/empowerd.log")?;
->>>>>>> 0a755cba
         config.set_default("log_level", 0)?;
 /*
         config.set_default("listen_address", "127.0.0.1")?;
@@ -171,20 +157,12 @@
         let mut settings =
             Settings::load_from_file(cfg_path).map_err(|e| e.to_string())?;
 
-<<<<<<< HEAD
-        if let Some(settings) = &settings.meter {
-            if settings.poll_interval < 5 {
-                return Err("meter:poll_interval must be >= 5".into());
-            }
-        }
 /*
         if settings.pins.len() != settings.pin_names.len() {
             return Err("'pins' and 'pin_names' must be of same size!".into());
         }
 */
 
-=======
->>>>>>> 0a755cba
         if matches.opt_present("d") {
             settings.daemonize = true;
         }
