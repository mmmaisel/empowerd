[package]
<<<<<<< HEAD
name = "stromd"
version = "0.2.1"
license = "AGPL-3+"
description = "stromd data logger service"
readme = "README.md"
=======
name = "empowerd"
version = "0.3.2"
license = "AGPL-3.0-or-later"
description = "empowers the offline smart home"
>>>>>>> 0a755cba
authors = ["Max Maisel <max.maisel@posteo.de>"]
readme = "README.md"
edition = "2018"

[package.metadata.deb]
assets = [
    ["target/release/empowerd", "bin/", "755"],
    ["data/empowerd.conf", "etc/empowerd/", "600"],
    ["data/empowerd.logrotate", "etc/logrotate.d/empowerd", "644"],
    ["lib/bresser6in1-usb/bresser6in1.rules", "etc/udev/rules.d/", "644"],
    ["lib/sml-client/ttyusb-meter.rules", "etc/udev/rules.d/", "644"],
]
conf-files = [
    "etc/empowerd/empowerd.conf",
    "etc/logrotate.d/empowerd"
]
changelog = "ChangeLog"
maintainer-scripts = "scripts/"

[package.metadata.deb.systemd-units]

[workspace]
members = [
    "lib/bresser6in1-usb",
    "lib/dachs-client",
    "lib/sma-client",
    "lib/sml-client",
    "lib/sunny-storage-client",
    "lib/sunspec-client",
    "lib/usb-reset",
    "migrations/"
]

[lib]
path = "src/lib.rs"

[dependencies]
bresser6in1-usb = { version = "*", path = "lib/bresser6in1-usb/" }
dachs-client = { version = "*", path = "lib/dachs-client/" }
sma-client = { version = "*", path = "lib/sma-client/" }
sml-client = { version = "*", path = "lib/sml-client/" }
sunny-storage-client = { version = "*", path = "lib/sunny-storage-client/" }
sunspec-client = { version = "*", path = "lib/sunspec-client/" }
usb-reset = { version = "*", path = "lib/usb-reset/" }

futures = "*"
slog = { version=">=2.7", features=["max_level_trace", "release_max_level_debug"] }
sloggers = { version=">=1.0", default_features=false }
#slog-async = "*"
tokio = { version=">=1.0", features=["full"] }

chrono = "*"
influxdb = { version = "0.4.0", features = ["derive", "h1-client", "use-serde"], default-features = false }
lazy_static = "*"
regex = "*"
reqwest = { version = "*", default-features = false }

config = { version="*", default-features=false, features=["toml"] }
daemonize = "*"
getopts = "*"
serde = { version = ">=1.0", features = ["derive"] }
<<<<<<< HEAD
serde_json = ">=1.0"

juniper = { git = "https://github.com/engylemure/juniper.git", branch = "tokio1" }
hyper = { version = ">=0.14", features = ["server", "runtime"] }
juniper_hyper = { git = "https://github.com/engylemure/juniper.git", branch = "tokio1" }

jwt = "0.10.0"
hmac = "0.8.1"
sha2 = "*"
ring = "*"
base64 = "*"
rust-argon2 = "*"
sysfs_gpio = "*"

[patch.crates-io]
mio-serial = { git = "https://github.com/berkowski/mio-serial.git", branch = "v4.0" }
=======
serde_json = ">=1.0"
>>>>>>> 0a755cba
<|MERGE_RESOLUTION|>--- conflicted
+++ resolved
@@ -1,16 +1,8 @@
 [package]
-<<<<<<< HEAD
-name = "stromd"
-version = "0.2.1"
-license = "AGPL-3+"
-description = "stromd data logger service"
-readme = "README.md"
-=======
 name = "empowerd"
 version = "0.3.2"
 license = "AGPL-3.0-or-later"
 description = "empowers the offline smart home"
->>>>>>> 0a755cba
 authors = ["Max Maisel <max.maisel@posteo.de>"]
 readme = "README.md"
 edition = "2018"
@@ -72,7 +64,6 @@
 daemonize = "*"
 getopts = "*"
 serde = { version = ">=1.0", features = ["derive"] }
-<<<<<<< HEAD
 serde_json = ">=1.0"
 
 juniper = { git = "https://github.com/engylemure/juniper.git", branch = "tokio1" }
@@ -85,10 +76,4 @@
 ring = "*"
 base64 = "*"
 rust-argon2 = "*"
-sysfs_gpio = "*"
-
-[patch.crates-io]
-mio-serial = { git = "https://github.com/berkowski/mio-serial.git", branch = "v4.0" }
-=======
-serde_json = ">=1.0"
->>>>>>> 0a755cba
+sysfs_gpio = "*"