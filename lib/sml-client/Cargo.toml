--- conflicted
+++ resolved
@@ -1,12 +1,7 @@
 [package]
 name = "sml-client"
-<<<<<<< HEAD
-version = "0.2.0"
-license = "AGPL-3+"
-=======
 version = "0.2.1"
 license = "AGPL-3.0-or-later"
->>>>>>> 0a755cba
 authors = ["Max Maisel <max.maisel@posteo.de>"]
 edition = "2018"
 
