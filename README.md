# empowerd

Empowerd is a Linux daemon which empowers the offline smart home.

Currently, it supports monitoring of different power sources and
controlling appliances via modbus or Raspi GPIO pins.
GPIOs can be controlled manually via the Web-GUI.

The project focuses on code efficiency and robustness.

## Installation

The recommended way to install *empowerd* is to use the Debian package built
with "cargo deb". This will install all files (binary, main config,
logrotate config and systemd unit) to the correct locations and create a
separate user `empowerd` for the daemon.

In order to use *empowerd* a *PostgreSQL database* is required to store the
gathered data. For visualization you can use a compatible tool like
*Grafana*.

## Building

The build process uses cargo as top level build system to build the rust
components. To build the debian package, the "cargo deb" plugin is required.
It can be installed with `cargo install cargo-deb`.
Addtionally, "npm" is required to build the web GUI.

## Configuration

Set the correct database IP, port, username and password in the
*database* section of the *empowerd.conf*.

For every monitored datasource, add a *[[source]]* block to the config and
configure the required options. Common options for all sources are:

* *name*: The name of the source.
* *series_id*: The database ID of the series.
* *poll_interval*: The interval in second at which this source is monitored.
* *type*: The type of the datasource. This determines the protocol used for
  communication with the source and the asource specific options.

For the individual options of the different source types, the provided example
config. Usually, these options are IP addresses and ports, passwords or device
nodes.

## Postgres database setup (with Grafana)
Execute the following statements as superuser in the Postgres shell to
create a new database with two users. One for empowerd that manages the schema
and inserts data and another one with read-only access for Grafana.

```
CREATE DATABASE empowerd OWNER empowerd;
\c empowerd;
ALTER USER empowerd WITH PASSWORD 'password';
CREATE USER grafana WITH PASSWORD 'password';
ALTER DEFAULT PRIVILEGES FOR USER empowerd IN SCHEMA public GRANT SELECT ON TABLES TO grafana;
```

### Grafana Web-UI

To use the Web-UI, you need a web-server which run Grafana and forwards the
`/graphql` URL.

An example nginx configuration can be found at
"data/nginx-site.conf" or "usr/share/doc/empowerd/" after installing the
Debian package.

The Grafana UI is installed by the `empowerd-grafana` package to the
`/usr/share/empowerd/grafana` directory and needs to be symlinked into
your Grafana plugins directory. Then, the unsigned plugin has to be
whitelisted in the Grafana config.

Finally, the plugin has to be configured in the Grafana plugin admin section.
There you have to set the PostgreSQL datasource and the series IDs from
the backend config.

To use the controls section of the GUI you have to configure the listen address,
a username and an argon2 password hash in the *[graphql]* section of the
config file. Currently, the controlled GPIOs are configured in this section
as well.

## License

*empowerd* is licensed under the GNU Affero General Public License as published
by the Free Software Foundation, either version 3 of the License, or (at your
option) any later version.

### Icon License
<<<<<<< HEAD
Water switch icons in `gui/public` are licensed under either LGPL-2.0-or-later,
or CC-BY-SA-4.0.

Power switch icons in `gui/public` directory are based on `system-shutdown` icon
from [`Adwaita` icon theme](https://github.com/GNOME/adwaita-icon-theme/blob/3.13.1),
licensed under the LGPL-3.0. Original `COPYING` file follows below:

```
This work is licenced under the terms of either the GNU LGPL v3 or
Creative Commons Attribution-Share Alike 3.0 United States License.

To view a copy of the CC-BY-SA licence, visit
http://creativecommons.org/licenses/by-sa/3.0/ or send a letter to Creative
Commons, 171 Second Street, Suite 300, San Francisco, California 94105, USA.

When attributing the artwork, using "GNOME Project" is enough.
Please link to http://www.gnome.org where available.
```

Icons `config.svg`, `logout.svg` and `status.svg` in `gui/public` directory were
taken from the [`Humanity` icon theme](https://launchpad.net/humanity), licensed
under the GPL-2.0. Original `AUTHORS` file follows below:

```
####################
ABOUT:             #
####################

Humanity is designed and developed by Daniel Foré <Daniel.p.Fore@gmail.com>, Jonian Guveli <jonian.guveli@gmail.com>, and K.Vishnoo Charan Reddy<foo.mac.v@gmail.com>.

GNOME icons and Humanity icons are all licensed under the GPL.

This package is licensed under GNU General Public License version 2.

Icons based or directly from GNOME and other GNOME projects, licensed GPL.
	You can visit the GNOME website here:
		http://www.gnome.org/
=======
Grafana plugin logo is based on `battery-charging` icon from
[Oxygen icon theme](https://github.com/KDE/oxygen-icons), licensed under the
GNU LGPLv3 or later.
>>>>>>> f4663da0

`config.svg` icon in `grafana-gui/src/img` directory is based on
`configure` icon from [Oxygen icon theme](https://github.com/KDE/oxygen-icons),
licensed under the GNU LGPLv3 or later.<|MERGE_RESOLUTION|>--- conflicted
+++ resolved
@@ -87,9 +87,17 @@
 option) any later version.
 
 ### Icon License
-<<<<<<< HEAD
+
+Grafana plugin logo is based on `battery-charging` icon from
+[Oxygen icon theme](https://github.com/KDE/oxygen-icons), licensed under the
+GNU LGPLv3 or later.
+
 Water switch icons in `gui/public` are licensed under either LGPL-2.0-or-later,
 or CC-BY-SA-4.0.
+
+`config.svg` icon in `grafana-gui/src/img` directory is based on
+`configure` icon from [Oxygen icon theme](https://github.com/KDE/oxygen-icons),
+licensed under the GNU LGPLv3 or later.
 
 Power switch icons in `gui/public` directory are based on `system-shutdown` icon
 from [`Adwaita` icon theme](https://github.com/GNOME/adwaita-icon-theme/blob/3.13.1),
@@ -105,32 +113,4 @@
 
 When attributing the artwork, using "GNOME Project" is enough.
 Please link to http://www.gnome.org where available.
-```
-
-Icons `config.svg`, `logout.svg` and `status.svg` in `gui/public` directory were
-taken from the [`Humanity` icon theme](https://launchpad.net/humanity), licensed
-under the GPL-2.0. Original `AUTHORS` file follows below:
-
-```
-####################
-ABOUT:             #
-####################
-
-Humanity is designed and developed by Daniel Foré <Daniel.p.Fore@gmail.com>, Jonian Guveli <jonian.guveli@gmail.com>, and K.Vishnoo Charan Reddy<foo.mac.v@gmail.com>.
-
-GNOME icons and Humanity icons are all licensed under the GPL.
-
-This package is licensed under GNU General Public License version 2.
-
-Icons based or directly from GNOME and other GNOME projects, licensed GPL.
-	You can visit the GNOME website here:
-		http://www.gnome.org/
-=======
-Grafana plugin logo is based on `battery-charging` icon from
-[Oxygen icon theme](https://github.com/KDE/oxygen-icons), licensed under the
-GNU LGPLv3 or later.
->>>>>>> f4663da0
-
-`config.svg` icon in `grafana-gui/src/img` directory is based on
-`configure` icon from [Oxygen icon theme](https://github.com/KDE/oxygen-icons),
-licensed under the GNU LGPLv3 or later.+```