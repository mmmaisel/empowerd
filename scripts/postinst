#!/bin/sh

<<<<<<< HEAD
adduser --system stromd
usermod -a -G gpio stromd
chown stromd /etc/stromd/stromd.conf
mkdir -p /var/log/stromd
chown stromd /var/log/stromd
=======
adduser --system empowerd ||:
chown empowerd /etc/empowerd/empowerd.conf
mkdir -p /var/log/empowerd
chown empowerd /var/log/empowerd
>>>>>>> 0a755cba

deb-systemd-helper restart logrotate.service >/dev/null || true

#DEBHELPER#<|MERGE_RESOLUTION|>--- conflicted
+++ resolved
@@ -1,17 +1,10 @@
 #!/bin/sh
 
-<<<<<<< HEAD
-adduser --system stromd
-usermod -a -G gpio stromd
-chown stromd /etc/stromd/stromd.conf
-mkdir -p /var/log/stromd
-chown stromd /var/log/stromd
-=======
 adduser --system empowerd ||:
+usermod -a -G gpio empowerd
 chown empowerd /etc/empowerd/empowerd.conf
 mkdir -p /var/log/empowerd
 chown empowerd /var/log/empowerd
->>>>>>> 0a755cba
 
 deb-systemd-helper restart logrotate.service >/dev/null || true
 
